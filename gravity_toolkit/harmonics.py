#!/usr/bin/env python
u"""
harmonics.py
Written by Tyler Sutterley (02/2021)

Spherical harmonic data class for processing GRACE/GRACE-FO Level-2 data

PYTHON DEPENDENCIES:
    numpy: Scientific Computing Tools For Python (https://numpy.org)
    scipy: Scientific Numerical Routines For Python
        (https://www.scipy.org/)
    matplotlib.pyplot: Visualizations Tools For Python
        (https://matplotlib.org/)
    netCDF4: Python interface to the netCDF C library
        (https://unidata.github.io/netcdf4-python/netCDF4/index.html)
    h5py: Pythonic interface to the HDF5 binary data format.
        (https://www.h5py.org/)

PROGRAM DEPENDENCIES:
    ncdf_stokes.py: writes output spherical harmonic data to netcdf
    hdf5_stokes.py: writes output spherical harmonic data to HDF5
    ncdf_read_stokes.py: reads spherical harmonic data from netcdf
    hdf5_read_stokes.py: reads spherical harmonic data from HDF5
    read_ICGEM_harmonics.py: reads gravity model coefficients from GFZ ICGEM
    destripe_harmonics.py: filters spherical harmonics for correlated errors

UPDATE HISTORY:
<<<<<<< HEAD
    Updated 11/2020: added plotting functions for visualization
=======
    Updated 02/2021: added degree amplitude function
    Updated 12/2020: added verbose option for gfc files
        can calculate spherical harmonic mean over a range of time indices
        will also calculate the mean time and month of a harmonics object
        can create a harmonics object from an open file-like object
>>>>>>> f05083b6
    Updated 08/2020: added compression options for ascii, netCDF4 and HDF5 files
    Updated 07/2020: added class docstring and using kwargs for output to file
        added case_insensitive_filename function to search directories
    Updated 06/2020: output list of filenames with from_list()
        zeros_like() creates a new harmonics object with dimensions of another
        add ndim and shape attributes of harmonics objects
    Updated 04/2020: added from_gfc to read static gravity model coefficients
        add to_ascii and iterate over temporal fields in convolve and destripe
        make date optional for harmonic read functions.  add more math functions
        add option to sort if reading from an index or merging a list
        add options to flatten and expand harmonics matrices or arrays
    Written 03/2020
"""
import os
import re
import io
import copy
import gzip
import zipfile
import matplotlib
import numpy as np
import scipy as sc
import matplotlib.pyplot as plt
import gravity_toolkit.wavelets as wv
from gravity_toolkit.ncdf_stokes import ncdf_stokes
from gravity_toolkit.hdf5_stokes import hdf5_stokes
from gravity_toolkit.ncdf_read_stokes import ncdf_read_stokes
from gravity_toolkit.hdf5_read_stokes import hdf5_read_stokes
from gravity_toolkit.read_ICGEM_harmonics import read_ICGEM_harmonics
from gravity_toolkit.destripe_harmonics import destripe_harmonics

class harmonics(object):
    """
    Data class for reading, writing and processing spherical harmonic data
    """
    np.seterr(invalid='ignore')
    def __init__(self, lmax=None, mmax=None):
        self.clm=None
        self.slm=None
        self.time=None
        self.month=None
        self.lmax=lmax
        self.mmax=mmax
        self.l=np.arange(self.lmax+1) if self.lmax else None
        self.m=np.arange(self.mmax+1) if self.mmax else None
        self.shape=None
        self.ndim=None
        self.filename=None

    def case_insensitive_filename(self,filename):
        """
        Searches a directory for a filename without case dependence
        """
        #-- check if filename is open file object
        if isinstance(filename, io.IOBase):
            self.filename = copy.copy(filename)
        else:
            #-- tilde-expand input filename
            self.filename = os.path.expanduser(filename)
            #-- check if file presently exists with input case
            if not os.access(self.filename,os.F_OK):
                #-- search for filename without case dependence
                basename = os.path.basename(filename)
                directory = os.path.dirname(os.path.expanduser(filename))
                f = [f for f in os.listdir(directory) if re.match(basename,f,re.I)]
                if not f:
                    raise IOError('{0} not found in file system'.format(filename))
                self.filename = os.path.join(directory,f.pop())
        return self

    def from_ascii(self, filename, date=True, compression=None, verbose=False):
        """
        Read a harmonics object from an ascii file
        Inputs: full path of input ascii file
        Options:
            ascii file contains date information
            ascii file is compressed or streaming as bytes
            verbose output of file information
        """
        #-- set filename
        self.case_insensitive_filename(filename)
        print(self.filename) if verbose else None
        #-- open the ascii file and extract contents
        if (compression == 'gzip'):
            #-- read input ascii data from gzip compressed file and split lines
            with gzip.open(self.filename,'r') as f:
                file_contents = f.read().decode('ISO-8859-1').splitlines()
        elif (compression == 'zip'):
            #-- read input ascii data from zipped file and split lines
            base,extension = os.path.splitext(self.filename)
            with zipfile.ZipFile(self.filename) as z:
                file_contents = z.read(base).decode('ISO-8859-1').splitlines()
        elif (compression == 'bytes'):
            #-- read input file object and split lines
            file_contents = self.filename.read().splitlines()
        else:
            #-- read input ascii file (.txt, .asc) and split lines
            with open(self.filename,'r') as f:
                file_contents = f.read().splitlines()
        #-- compile regular expression operator for extracting numerical values
        #-- from input ascii files of spherical harmonics
        regex_pattern = r'[-+]?(?:(?:\d*\.\d+)|(?:\d+\.?))(?:[EeD][+-]?\d+)?'
        rx = re.compile(regex_pattern, re.VERBOSE)
        #-- find maximum degree and order of harmonics
        self.lmax = 0
        self.mmax = 0
        #-- for each line in the file
        for line in file_contents:
            if date:
                l1,m1,clm1,slm1,time = rx.findall(line)
            else:
                l1,m1,clm1,slm1 = rx.findall(line)
            #-- convert line degree and order to integers
            l1,m1 = np.array([l1,m1],dtype=np.int)
            self.lmax = np.copy(l1) if (l1 > self.lmax) else self.lmax
            self.mmax = np.copy(m1) if (m1 > self.mmax) else self.mmax
        #-- output spherical harmonics dimensions array
        self.l = np.arange(self.lmax+1)
        self.m = np.arange(self.mmax+1)
        #-- output spherical harmonics data
        self.clm = np.zeros((self.lmax+1,self.mmax+1))
        self.slm = np.zeros((self.lmax+1,self.mmax+1))
        #-- if the ascii file contains date variables
        if date:
            self.time = np.float(time)
            self.month = np.int(12.0*(self.time - 2002.0)) + 1
        #-- extract harmonics and convert to matrix
        #-- for each line in the file
        for line in file_contents:
            if date:
                l1,m1,clm1,slm1,time = rx.findall(line)
            else:
                l1,m1,clm1,slm1 = rx.findall(line)
            #-- convert line degree and order to integers
            ll,mm = np.array([l1,m1],dtype=np.int)
            #-- convert fortran exponentials if applicable
            self.clm[ll,mm] = np.float(clm1.replace('D','E'))
            self.slm[ll,mm] = np.float(slm1.replace('D','E'))
        #-- assign shape and ndim attributes
        self.update_dimensions()
        return self

    def from_netCDF4(self, filename, date=True, compression=None, verbose=False):
        """
        Read a harmonics object from a netCDF4 file
        Inputs: full path of input netCDF4 file
        Options:
            netCDF4 file contains date information
            netCDF4 file is compressed or streamed from memory
            verbose output of file information
        """
        #-- set filename
        self.case_insensitive_filename(filename)
        #-- read data from netCDF4 file
        Ylms = ncdf_read_stokes(self.filename, COMPRESSION=compression,
            DATE=date, VERBOSE=verbose)
        self.clm = Ylms['clm'].copy()
        self.slm = Ylms['slm'].copy()
        self.l = Ylms['l'].copy()
        self.m = Ylms['m'].copy()
        self.lmax = np.max(Ylms['l'])
        self.mmax = np.max(Ylms['m'])
        if date:
            self.time = Ylms['time'].copy()
            self.month = Ylms['month'].copy()
        #-- assign shape and ndim attributes
        self.update_dimensions()
        return self

    def from_HDF5(self, filename, date=True, compression=None, verbose=False):
        """
        Read a harmonics object from a HDF5 file
        Inputs: full path of input HDF5 file
        Options:
            HDF5 file contains date information
            HDF5 file is compressed or streamed from memory
            verbose output of file information
        """
        #-- set filename
        self.case_insensitive_filename(filename)
        #-- read data from HDF5 file
        Ylms = hdf5_read_stokes(self.filename, COMPRESSION=compression,
            DATE=date, VERBOSE=verbose)
        self.clm = Ylms['clm'].copy()
        self.slm = Ylms['slm'].copy()
        self.l = Ylms['l'].copy()
        self.m = Ylms['m'].copy()
        self.lmax = np.max(Ylms['l'])
        self.mmax = np.max(Ylms['m'])
        if date:
            self.time = Ylms['time'].copy()
            self.month = Ylms['month'].copy()
        #-- assign shape and ndim attributes
        self.update_dimensions()
        return self

    def from_gfc(self, filename, verbose=False):
        """
        Read a harmonics object from a gfc gravity model file from the GFZ ICGEM
        Inputs: full path of input gfc file
        Options:
            verbose output of file information
        """
        #-- set filename
        self.case_insensitive_filename(filename)
        #-- read data from gfc file
        Ylms = read_ICGEM_harmonics(self.filename)
        #-- Output file information
        if verbose:
            print(self.filename)
            print(list(Ylms.keys()))
        #-- copy variables for static gravity model
        self.clm = Ylms['clm'].copy()
        self.slm = Ylms['slm'].copy()
        self.lmax = np.int(Ylms['max_degree'])
        self.mmax = np.int(Ylms['max_degree'])
        self.l = np.arange(self.lmax+1)
        self.m = np.arange(self.mmax+1)
        #-- geophysical parameters of gravity model
        self.GM = np.float(Ylms['earth_gravity_constant'])
        self.R = np.float(Ylms['radius'])
        self.tide = Ylms['tide_system']
        #-- assign shape and ndim attributes
        self.update_dimensions()
        return self

    def from_index(self, filename, format=None, date=True, sort=True):
        """
        Read a harmonics object from an index of ascii, netCDF4 or HDF5 files
        Inputs: full path of index file to be read into a harmonics object
        Options:
            format of files in index (ascii, netCDF4 or HDF5)
            ascii, netCDF4, or HDF5 contains date information
            sort harmonics objects by date information
        """
        #-- set filename
        self.case_insensitive_filename(filename)
        #-- Read index file of input spherical harmonics
        with open(self.filename,'r') as f:
            file_list = f.read().splitlines()
        #-- create a list of harmonic objects
        h = []
        #-- for each file in the index
        for i,f in enumerate(file_list):
            if (format == 'ascii'):
                #-- ascii (.txt)
                h.append(harmonics().from_ascii(os.path.expanduser(f),date=date))
            elif (format == 'netCDF4'):
                #-- netcdf (.nc)
                h.append(harmonics().from_netCDF4(os.path.expanduser(f),date=date))
            elif (format == 'HDF5'):
                #-- HDF5 (.H5)
                h.append(harmonics().from_HDF5(os.path.expanduser(f),date=date))
        #-- create a single harmonic object from the list
        return self.from_list(h,date=date,sort=sort)

    def from_list(self, object_list, date=True, sort=True, clear=False):
        """
        Build a sorted harmonics object from a list of other harmonics objects
        Inputs: list of harmonics object to be merged
        Options:
            harmonics objects contain date information
            sort harmonics objects by date information
            clear the harmonics list from memory
        """
        #-- number of harmonic objects in list
        n = len(object_list)
        #-- indices to sort data objects if harmonics list contain dates
        if date and sort:
            list_sort = np.argsort([d.time for d in object_list],axis=None)
        else:
            list_sort = np.arange(n)
        #-- truncate to maximum degree and order
        self.lmax = np.min([d.lmax for d in object_list])
        self.mmax = np.min([d.mmax for d in object_list])
        #-- output degree and order
        self.l = np.arange(self.lmax+1)
        self.m = np.arange(self.mmax+1)
        #-- create output harmonics
        self.clm = np.zeros((self.lmax+1,self.mmax+1,n))
        self.slm = np.zeros((self.lmax+1,self.mmax+1,n))
        #-- create list of files
        self.filename = []
        #-- output dates
        if date:
            self.time = np.zeros((n))
            self.month = np.zeros((n),dtype=np.int)
        #-- for each indice
        for t,i in enumerate(list_sort):
            self.clm[:,:,t] = object_list[i].clm[:self.lmax+1,:self.mmax+1]
            self.slm[:,:,t] = object_list[i].slm[:self.lmax+1,:self.mmax+1]
            if date:
                self.time[t] = np.atleast_1d(object_list[i].time)
                self.month[t] = np.atleast_1d(object_list[i].month)
            #-- append filename to list
            if getattr(object_list[i], 'filename'):
                self.filename.append(object_list[i].filename)
        #-- assign shape and ndim attributes
        self.update_dimensions()
        #-- clear the input list to free memory
        if clear:
            object_list = None
        #-- return the single harmonic object
        return self

    def from_dict(self, d):
        """
        Convert a dict object to a harmonics object
        Inputs: dictionary object to be converted
        """
        #-- assign dictionary variables to self
        for key in ['l','m','clm','slm','time','month']:
            try:
                setattr(self, key, d[key].copy())
            except (AttributeError, KeyError):
                pass
        #-- maximum degree and order
        self.lmax = np.max(d['l'])
        self.mmax = np.max(d['m'])
        #-- assign shape and ndim attributes
        self.update_dimensions()
        return self

    def to_ascii(self, filename, date=True):
        """
        Write a harmonics object to ascii file
        Inputs: full path of output ascii file
        Options: harmonics objects contain date information
        """
        self.filename = os.path.expanduser(filename)
        #-- open the output file
        fid = open(self.filename, 'w')
        if date:
            file_format = '{0:5d} {1:5d} {2:+21.12e} {3:+21.12e} {4:10.4f}'
        else:
            file_format = '{0:5d} {1:5d} {2:+21.12e} {3:+21.12e}'
        #-- write to file for each spherical harmonic degree and order
        for m in range(0, self.mmax+1):
            for l in range(m, self.lmax+1):
                args = (l, m, self.clm[l,m], self.slm[l,m], self.time)
                print(file_format.format(*args), file=fid)
        #-- close the output file
        fid.close()

    def to_netCDF4(self, filename, date=True, **kwargs):
        """
        Write a harmonics object to netCDF4 file
        Inputs: full path of output netCDF4 file
        Options: harmonics objects contain date information
        **kwargs: keyword arguments for ncdf_stokes
        """
        self.filename = os.path.expanduser(filename)
        if 'TIME_UNITS' not in kwargs.keys():
            kwargs['TIME_UNITS'] = 'years'
        if 'TIME_LONGNAME' not in kwargs.keys():
            kwargs['TIME_LONGNAME'] = 'Date_in_Decimal_Years'
        ncdf_stokes(self.clm, self.slm, self.l, self.m, self.time, self.month,
            FILENAME=self.filename, DATE=date, **kwargs)

    def to_HDF5(self, filename, date=True, **kwargs):
        """
        Write a harmonics object to HDF5 file
        Inputs: full path of output HDF5 file
        Options: harmonics objects contain date information
        **kwargs: keyword arguments for hdf5_stokes
        """
        self.filename = os.path.expanduser(filename)
        if 'TIME_UNITS' not in kwargs.keys():
            kwargs['TIME_UNITS'] = 'years'
        if 'TIME_LONGNAME' not in kwargs.keys():
            kwargs['TIME_LONGNAME'] = 'Date_in_Decimal_Years'
        hdf5_stokes(self.clm, self.slm, self.l, self.m, self.time, self.month,
            FILENAME=self.filename, DATE=date, **kwargs)

    def to_masked_array(self):
        """
        Convert a harmonics object to a masked numpy array
        """
        #-- reassign shape and ndim attributes
        self.update_dimensions()
        #-- verify dimensions and get shape
        ndim_prev = self.ndim
        self.expand_dims()
        l1,m1,nt = self.shape
        #-- create single triangular matrices with harmonics
        Ylms = np.ma.zeros((self.lmax+1,2*self.lmax+1,nt))
        Ylms.mask = np.ones((self.lmax+1,2*self.lmax+1,nt),dtype=np.bool)
        for m in range(-self.mmax,self.mmax+1):
            mm = np.abs(m)
            for l in range(mm,self.lmax+1):
                if (m < 0):
                    Ylms.data[l,self.lmax+m,:] = self.slm[l,mm,:]
                    Ylms.mask[l,self.lmax+m,:] = False
                else:
                    Ylms.data[l,self.lmax+m,:] = self.clm[l,mm,:]
                    Ylms.mask[l,self.lmax+m,:] = False
        #-- reshape to previous
        if (self.ndim != ndim_prev):
            self.squeeze()
        #-- return the triangular matrix
        return Ylms

    def update_dimensions(self):
        """
        Update the dimensions of the spatial object
        """
        self.ndim = self.clm.ndim
        self.shape = self.clm.shape
        return self

    def add(self, temp):
        """
        Add two harmonics objects
        Inputs: harmonic object to be added
        """
        #-- reassign shape and ndim attributes
        self.update_dimensions()
        temp.update_dimensions()
        l1 = self.lmax+1 if (temp.lmax > self.lmax) else temp.lmax+1
        m1 = self.mmax+1 if (temp.mmax > self.mmax) else temp.mmax+1
        if (self.ndim == 2):
            self.clm[:l1,:m1] += temp.clm[:l1,:m1]
            self.slm[:l1,:m1] += temp.slm[:l1,:m1]
        elif (self.ndim == 3) and (temp.ndim == 2):
            for i,t in enumerate(self.time):
                self.clm[:l1,:m1,i] += temp.clm[:l1,:m1]
                self.slm[:l1,:m1,i] += temp.slm[:l1,:m1]
        else:
            self.clm[:l1,:m1,:] += temp.clm[:l1,:m1,:]
            self.slm[:l1,:m1,:] += temp.slm[:l1,:m1,:]
        return self

    def subtract(self, temp):
        """
        Subtract one harmonics object from another
        Inputs: harmonic object to be subtracted
        """
        #-- reassign shape and ndim attributes
        self.update_dimensions()
        temp.update_dimensions()
        l1 = self.lmax+1 if (temp.lmax > self.lmax) else temp.lmax+1
        m1 = self.mmax+1 if (temp.mmax > self.mmax) else temp.mmax+1
        if (self.ndim == 2):
            self.clm[:l1,:m1] -= temp.clm[:l1,:m1]
            self.slm[:l1,:m1] -= temp.slm[:l1,:m1]
        elif (self.ndim == 3) and (temp.ndim == 2):
            for i,t in enumerate(self.time):
                self.clm[:l1,:m1,i] -= temp.clm[:l1,:m1]
                self.slm[:l1,:m1,i] -= temp.slm[:l1,:m1]
        else:
            self.clm[:l1,:m1,:] -= temp.clm[:l1,:m1,:]
            self.slm[:l1,:m1,:] -= temp.slm[:l1,:m1,:]
        return self

    def multiply(self, temp):
        """
        Multiply two harmonics objects
        Inputs: harmonic object to be multiplied
        """
        #-- reassign shape and ndim attributes
        self.update_dimensions()
        temp.update_dimensions()
        l1 = self.lmax+1 if (temp.lmax > self.lmax) else temp.lmax+1
        m1 = self.mmax+1 if (temp.mmax > self.mmax) else temp.mmax+1
        if (self.ndim == 2):
            self.clm[:l1,:m1] *= temp.clm[:l1,:m1]
            self.slm[:l1,:m1] *= temp.slm[:l1,:m1]
        elif (self.ndim == 3) and (temp.ndim == 2):
            for i,t in enumerate(self.time):
                self.clm[:l1,:m1,i] *= temp.clm[:l1,:m1]
                self.slm[:l1,:m1,i] *= temp.slm[:l1,:m1]
        else:
            self.clm[:l1,:m1,:] *= temp.clm[:l1,:m1,:]
            self.slm[:l1,:m1,:] *= temp.slm[:l1,:m1,:]
        return self

    def divide(self, temp):
        """
        Divide one harmonics object from another
        Inputs: harmonic object to be divided
        """
        #-- reassign shape and ndim attributes
        self.update_dimensions()
        temp.update_dimensions()
        l1 = self.lmax+1 if (temp.lmax > self.lmax) else temp.lmax+1
        m1 = self.mmax+1 if (temp.mmax > self.mmax) else temp.mmax+1
        #-- indices for cosine spherical harmonics (including zonals)
        lc,mc = np.tril_indices(l1, m=m1)
        #-- indices for sine spherical harmonics (excluding zonals)
        m0 = np.nonzero(mc != 0)
        ls,ms = (lc[m0],mc[m0])
        if (self.ndim == 2):
            self.clm[lc,mc] /= temp.clm[lc,mc]
            self.slm[ls,ms] /= temp.slm[ls,ms]
        elif (self.ndim == 3) and (temp.ndim == 2):
            for i,t in enumerate(self.time):
                self.clm[lc,mc,i] /= temp.clm[lc,mc]
                self.slm[ls,ms,i] /= temp.slm[ls,ms]
        else:
            self.clm[lc,mc,:] /= temp.clm[lc,mc,:]
            self.slm[ls,ms,:] /= temp.slm[ls,ms,:]
        return self

    def copy(self):
        """
        Copy a harmonics object to a new harmonics object
        """
        temp = harmonics(lmax=self.lmax, mmax=self.mmax)
        #-- try to assign variables to self
        for key in ['clm','slm','time','month','shape','ndim','filename']:
            try:
                val = getattr(self, key)
                setattr(temp, key, np.copy(val))
            except AttributeError:
                pass
        #-- assign ndim and shape attributes
        temp.update_dimensions()
        return temp

    def zeros_like(self):
        """
        Create a harmonics object using the dimensions of another
        """
        temp = harmonics(lmax=self.lmax, mmax=self.mmax)
        #-- assign variables to self
        for key in ['clm','slm','time','month']:
            try:
                val = getattr(self, key)
                setattr(temp, key, np.zeros_like(val))
            except AttributeError:
                pass
        #-- assign ndim and shape attributes
        temp.update_dimensions()
        return temp

    def expand_dims(self):
        """
        Add a singleton dimension to a harmonics object if non-existent
        """
        #-- change time dimensions to be iterable
        self.time = np.atleast_1d(self.time)
        self.month = np.atleast_1d(self.month)
        #-- output harmonics with a third dimension
        if (self.ndim == 2):
            self.clm = self.clm[:,:,None]
            self.slm = self.slm[:,:,None]
        #-- reassign ndim and shape attributes
        self.update_dimensions()
        return self

    def squeeze(self):
        """
        Remove singleton dimensions from a harmonics object
        """
        #-- squeeze singleton dimensions
        self.time = np.squeeze(self.time)
        self.month = np.squeeze(self.month)
        self.clm = np.squeeze(self.clm)
        self.slm = np.squeeze(self.slm)
        #-- reassign ndim and shape attributes
        self.update_dimensions()
        return self

    def flatten(self, date=True):
        """
        Flatten harmonics matrices into arrays
        Options: harmonics objects contain date information
        """
        n_harm = (self.lmax**2 + 3*self.lmax - (self.lmax-self.mmax)**2 -
            (self.lmax-self.mmax))//2 + 1
        #-- restructured degree and order
        temp = harmonics(lmax=self.lmax, mmax=self.mmax)
        temp.l = np.zeros((n_harm,), dtype=np.int32)
        temp.m = np.zeros((n_harm,), dtype=np.int32)
        #-- copy date variables if applicable
        if date:
            temp.time = np.copy(self.time)
            temp.month = np.copy(self.month)
        #-- restructured spherical harmonic arrays
        if (self.clm.ndim == 2):
            temp.clm = np.zeros((n_harm))
            temp.slm = np.zeros((n_harm))
        else:
            n = self.clm.shape[-1]
            temp.clm = np.zeros((n_harm,n))
            temp.slm = np.zeros((n_harm,n))
        #-- create counter variable lm
        lm = 0
        for m in range(0,self.mmax+1):#-- MMAX+1 to include MMAX
            for l in range(m,self.lmax+1):#-- LMAX+1 to include LMAX
                temp.l[lm] = np.int(l)
                temp.m[lm] = np.int(m)
                if (self.clm.ndim == 2):
                    temp.clm[lm] = self.clm[l,m]
                    temp.slm[lm] = self.slm[l,m]
                else:
                    temp.clm[lm,:] = self.clm[l,m,:]
                    temp.slm[lm,:] = self.slm[l,m,:]
                #-- add 1 to lm counter variable
                lm += 1
        #-- assign ndim and shape attributes
        temp.update_dimensions()
        #-- return the flattened arrays
        return temp

    def expand(self, date=True):
        """
        Expand flattened harmonics into matrices
        Options: harmonics objects contain date information
        """
        n_harm = (self.lmax**2 + 3*self.lmax - (self.lmax-self.mmax)**2 -
            (self.lmax-self.mmax))//2 + 1
        #-- restructured degree and order
        temp = harmonics(lmax=self.lmax, mmax=self.mmax)
        #-- copy date variables if applicable
        if date:
            temp.time = np.copy(self.time)
            temp.month = np.copy(self.month)
        #-- restructured spherical harmonic matrices
        if (self.clm.ndim == 1):
            temp.clm = np.zeros((self.lmax+1,self.mmax+1))
            temp.slm = np.zeros((self.lmax+1,self.mmax+1))
        else:
            n = self.clm.shape[-1]
            temp.clm = np.zeros((self.lmax+1,self.mmax+1,n))
            temp.slm = np.zeros((self.lmax+1,self.mmax+1,n))
        #-- create counter variable lm
        for lm in range(n_harm):
            l = self.l[lm]
            m = self.m[lm]
            if (self.clm.ndim == 1):
                temp.clm[l,m] = self.clm[lm]
                temp.slm[l,m] = self.slm[lm]
            else:
                temp.clm[l,m,:] = self.clm[lm,:]
                temp.slm[l,m,:] = self.slm[lm,:]
        #-- assign ndim and shape attributes
        temp.update_dimensions()
        #-- return the expanded harmonics object
        return temp

    def index(self, indice, date=True):
        """
        Subset a harmonics object to specific index
        Inputs: indice in matrix to subset
        Options: harmonics objects contain date information
        """
        #-- output harmonics object
        temp = harmonics(lmax=np.copy(self.lmax),mmax=np.copy(self.mmax))
        #-- subset output harmonics
        temp.clm = self.clm[:,:,indice].copy()
        temp.slm = self.slm[:,:,indice].copy()
        #-- subset output dates
        if date:
            temp.time = self.time[indice].copy()
            temp.month = self.month[indice].copy()
        #-- assign ndim and shape attributes
        temp.update_dimensions()
        #-- subset filenames
        if getattr(self, 'filename'):
            temp.filename = self.filename[indice]
        return temp

    def subset(self, months):
        """
        Subset a harmonics object to specific GRACE/GRACE-FO months
        Inputs: GRACE/GRACE-FO months
        """
        #-- check if months is an array or a single value
        months = np.atleast_1d(months)
        #-- number of months
        n = len(months)
        #-- check that all months are available
        months_check = list(set(months) - set(self.month))
        if months_check:
            m = ','.join(['{0:03d}'.format(m) for m in months_check])
            raise IOError('GRACE/GRACE-FO months {0} not Found'.format(m))
        #-- indices to sort data objects
        months_list = [i for i,m in enumerate(self.month) if m in months]
        #-- output harmonics object
        temp = harmonics(lmax=np.copy(self.lmax),mmax=np.copy(self.mmax))
        #-- create output harmonics
        temp.clm = np.zeros((temp.lmax+1,temp.mmax+1,n))
        temp.slm = np.zeros((temp.lmax+1,temp.mmax+1,n))
        temp.time = np.zeros((n))
        temp.month = np.zeros((n),dtype=np.int)
        temp.filename = []
        #-- for each indice
        for t,i in enumerate(months_list):
            temp.clm[:,:,t] = self.clm[:,:,i].copy()
            temp.slm[:,:,t] = self.slm[:,:,i].copy()
            temp.time[t] = self.time[i].copy()
            temp.month[t] = self.month[i].copy()
            if getattr(self, 'filename'):
                temp.filename.append(self.filename[i])
        #-- assign ndim and shape attributes
        temp.update_dimensions()
        #-- remove singleton dimensions if importing a single value
        return temp.squeeze()

    def truncate(self, lmax, lmin=0, mmax=None):
        """
        Truncate or expand a harmonics object to a new degree and order
        Inputs: lmax maximum degree of spherical harmonics
        Options: lmin minimum degree of spherical harmonics
            mmax maximum order of spherical harmonics
        """
        #-- output harmonics object
        mmax = np.copy(lmax) if (mmax is None) else mmax
        #-- copy prior harmonics object
        temp = self.copy()
        #-- set new degree and order
        self.lmax = np.copy(lmax)
        self.mmax = np.copy(mmax) if mmax else np.copy(lmax)
        #-- truncation levels
        l1 = self.lmax+1 if (temp.lmax > self.lmax) else temp.lmax+1
        m1 = self.mmax+1 if (temp.mmax > self.mmax) else temp.mmax+1
        #-- create output harmonics
        if (temp.ndim == 3):
            #-- number of months
            n = temp.clm.shape[-1]
            self.clm = np.zeros((self.lmax+1,self.mmax+1,n))
            self.slm = np.zeros((self.lmax+1,self.mmax+1,n))
            self.clm[lmin:l1,:m1,:] = temp.clm[lmin:l1,:m1,:].copy()
            self.slm[lmin:l1,:m1,:] = temp.slm[lmin:l1,:m1,:].copy()
        else:
            self.clm = np.zeros((self.lmax+1,self.mmax+1))
            self.slm = np.zeros((self.lmax+1,self.mmax+1))
            self.clm[lmin:l1,:m1] = temp.clm[lmin:l1,:m1].copy()
            self.slm[lmin:l1,:m1] = temp.slm[lmin:l1,:m1].copy()
        #-- reassign ndim and shape attributes
        self.update_dimensions()
        #-- return the truncated or expanded harmonics object
        return self

    def mean(self, apply=False, indices=Ellipsis):
        """
        Compute mean gravitational field and remove from data if specified
        Options:
            apply to remove the mean field from the input harmonics
            indices of input harmonics object to compute mean
        """
        temp = harmonics(lmax=np.copy(self.lmax),mmax=np.copy(self.mmax))
        #-- allocate for mean field
        temp.clm = np.zeros((temp.lmax+1,temp.mmax+1))
        temp.slm = np.zeros((temp.lmax+1,temp.mmax+1))
        #-- Computes the mean for each spherical harmonic degree and order
        for m in range(0,temp.mmax+1):#-- MMAX+1 to include l
            for l in range(m,temp.lmax+1):#-- LMAX+1 to include LMAX
                #-- calculate mean static field
                temp.clm[l,m] = np.mean(self.clm[l,m,indices])
                temp.slm[l,m] = np.mean(self.slm[l,m,indices])
                #-- calculating the time-variable gravity field by removing
                #-- the static component of the gravitational field
                if apply:
                    self.clm[l,m,:] -= temp.clm[l,m]
                    self.slm[l,m,:] -= temp.slm[l,m]
        #-- calculate mean of temporal variables
        for key in ['time','month']:
            try:
                val = getattr(self, key)
                setattr(temp, key, np.mean(val[indices]))
            except:
                continue
        #-- assign ndim and shape attributes
        temp.update_dimensions()
        #-- return the mean field
        return temp

    def scale(self, var):
        """
        Multiply a harmonics object by a constant
        Inputs: scalar value to which the harmonics object will be multiplied
        """
        #-- reassign shape and ndim attributes
        self.update_dimensions()
        temp = harmonics(lmax=self.lmax, mmax=self.mmax)
        temp.time = np.copy(self.time)
        temp.month = np.copy(self.month)
        #-- multiply by a single constant or a time-variable scalar
        if (np.ndim(var) == 0):
            temp.clm = var*self.clm
            temp.slm = var*self.slm
        elif (np.ndim(var) == 1) and (self.ndim == 2):
            temp.clm = np.zeros((temp.lmax+1,temp.mmax+1,len(var)))
            temp.slm = np.zeros((temp.lmax+1,temp.mmax+1,len(var)))
            for i,v in enumerate(var):
                temp.clm[:,:,i] = v*self.clm
                temp.slm[:,:,i] = v*self.slm
        elif (np.ndim(var) == 1) and (self.ndim == 3):
            for i,v in enumerate(var):
                temp.clm[:,:,i] = v*self.clm[:,:,i]
                temp.slm[:,:,i] = v*self.slm[:,:,i]
        #-- assign ndim and shape attributes
        temp.update_dimensions()
        return temp

    def power(self, power):
        """
        Raise a harmonics object to a power
        Inputs: power to which the harmonics object will be raised
        """
        #-- reassign shape and ndim attributes
        self.update_dimensions()
        temp = harmonics(lmax=self.lmax, mmax=self.mmax)
        temp.time = np.copy(self.time)
        temp.month = np.copy(self.month)
        for key in ['clm','slm']:
            val = getattr(self, key)
            setattr(temp, key, np.power(val,power))
        #-- assign ndim and shape attributes
        temp.update_dimensions()
        return temp

    def convolve(self, var):
        """
        Convolve spherical harmonics with a degree-dependent array
        Inputs: degree dependent array for convolution
        """
        #-- reassign shape and ndim attributes
        self.update_dimensions()
        #-- check if a single field or a temporal field
        if (self.ndim == 2):
            for l in range(0,self.lmax+1):#-- LMAX+1 to include LMAX
                self.clm[l,:] *= var[l]
                self.slm[l,:] *= var[l]
        else:
            for i,t in enumerate(self.time):
                for l in range(0,self.lmax+1):#-- LMAX+1 to include LMAX
                    self.clm[l,:,i] *= var[l]
                    self.slm[l,:,i] *= var[l]
        #-- return the convolved field
        return self

    def destripe(self, **kwargs):
        """
        Filters spherical harmonic coefficients for correlated "striping" errors
        Options: keyword arguments for destripe_harmonics
        """
        #-- reassign shape and ndim attributes
        self.update_dimensions()
        temp = harmonics(lmax=np.copy(self.lmax),mmax=np.copy(self.mmax))
        temp.time = np.copy(self.time)
        temp.month = np.copy(self.month)
        #-- check if a single field or a temporal field
        if (self.ndim == 2):
            Ylms = destripe_harmonics(self.clm, self.slm,
                LMIN=1, LMAX=self.lmax, MMAX=self.mmax, **kwargs)
            temp.clm = Ylms['clm'].copy()
            temp.slm = Ylms['slm'].copy()
        else:
            n = self.shape[-1]
            temp.clm = np.zeros((self.lmax+1,self.mmax+1,n))
            temp.slm = np.zeros((self.lmax+1,self.mmax+1,n))
            for i in range(n):
                Ylms = destripe_harmonics(self.clm[:,:,i], self.slm[:,:,i],
                    LMIN=1, LMAX=self.lmax, MMAX=self.mmax, **kwargs)
                temp.clm[:,:,i] = Ylms['clm'].copy()
                temp.slm[:,:,i] = Ylms['slm'].copy()
        #-- assign ndim and shape attributes
        temp.update_dimensions()
        #-- return the destriped field
        return temp

<<<<<<< HEAD
    def gap_fill(self, apply=False):
        """
        Fill the missing months with a linear interpolation, the interpolation is made on month number, it's imprecise
        Options: apply to the object if True, else return a new instance
        """
        temp = self.copy()
        missing_month = self.month[-1] - self.month[0] - len(self.month) + 1

        temp.clm = np.zeros((self.lmax + 1, self.mmax + 1, len(self.time) + missing_month))
        temp.slm = np.zeros((self.lmax + 1, self.mmax + 1, len(self.time) + missing_month))
        temp.time = np.zeros(len(self.time) + missing_month)
        temp.month = np.arange(self.month[0], self.month[-1] + 1)

        # initialize index and count variables
        index = 0
        cmp = 0
        for i in range(int(self.month[0]), int(self.month[-1]) + 1):
            if i in self.month: # if month in original object, copy time and data
                cmp_miss_mon = 0 # variable for following missing months
                temp.time[index] = self.time[index - cmp]
                temp.clm[:, :, index] = self.clm[:, :, index - cmp]
                temp.slm[:, :, index] = self.slm[:, :, index - cmp]
            else: # fill values with a linear interpolation
                cmp += 1
                cmp_miss_mon += 1
                # y(t) = (y2 - y1)/(x2 - x1)*t + y1
                temp.time[index] = (self.time[index - cmp + 1] - self.time[index - cmp]) / (
                            self.month[index - cmp + 1] - self.month[index - cmp]) * cmp_miss_mon + self.time[index - cmp]
                temp.clm[:, :, index] = (self.clm[:, :, index - cmp + 1] - self.clm[:, :, index - cmp]) / \
                                        (self.month[index - cmp + 1] - self.month[index - cmp]) * cmp_miss_mon \
                                        + self.clm[:, :, index - cmp]
                temp.slm[:, :, index] = (self.slm[:, :, index - cmp + 1] - self.slm[:, :, index - cmp]) / \
                                        (self.month[index - cmp + 1] - self.month[index - cmp]) * cmp_miss_mon \
                                        + self.slm[:, :, index - cmp]

            index += 1

        # -- assign ndim and shape attributes
        temp.update_dimensions()

        if apply:
            self.clm = temp.clm
            self.slm = temp.slm
            self.time = temp.time
            self.month = temp.month

            self.update_dimensions()

        return temp

    def plot_correlation(self, l, m, save_path=False):
        """
        Plot correlation between spherical harmonic coefficients of the object
        Inputs:
            l first degree of spherical harmonics
            m second degree of spherical harmonics

        Options:
            save_path : if not False, give a path to save the figure
        """
        mat_c = np.zeros((self.lmax, self.lmax))
        if m:
            mat_s = np.zeros((self.lmax, self.lmax))
        for i in range(self.lmax):
            for j in range(i+1):
                mat_c[i, i - j] = abs(np.mean((self.clm[l, m]-np.mean(self.clm[l, m]))*(self.clm[i, j]-np.mean(self.clm[i, j])))/\
                                   np.sqrt(np.mean((self.clm[l, m]-np.mean(self.clm[l, m]))**2))/\
                                   np.sqrt(np.mean((self.clm[i, j]-np.mean(self.clm[i, j]))**2)))

                if j:
                    mat_c[i - j, i] = abs(np.mean((self.clm[l, m]-np.mean(self.clm[l, m]))*(self.slm[i, j]-np.mean(self.slm[i, j])))/\
                                       np.sqrt(np.mean((self.clm[l, m]-np.mean(self.clm[l, m]))**2))/\
                                       np.sqrt(np.mean((self.slm[i, j]-np.mean(self.slm[i, j]))**2)))

                if m:
                    mat_s[i, i - j] = abs(np.mean(
                        (self.slm[l, m] - np.mean(self.slm[l, m])) * (self.clm[i, j] - np.mean(self.clm[i, j]))) / \
                                       np.sqrt(np.mean((self.slm[l, m] - np.mean(self.slm[l, m]))**2)) / \
                                       np.sqrt(np.mean((self.clm[i, j] - np.mean(self.clm[i, j]))**2)))

                    if j:
                        mat_s[i - j, i] = abs(np.mean(
                            (self.slm[l, m] - np.mean(self.slm[l, m])) * (self.slm[i, j] - np.mean(self.slm[i, j]))) / \
                                           np.sqrt(np.mean((self.slm[l, m] - np.mean(self.slm[l, m]))**2)) / \
                                           np.sqrt(np.mean((self.slm[i, j] - np.mean(self.slm[i, j]))**2)))

        plt.figure()
        plt.matshow(mat_c)
        plt.colorbar()
        plt.title('Correlation of each spherical harmonics with $C_{' + str(l) + ',' + str(m)+ '}$')

        if save_path:
            if os.path.isdir(save_path):
                plt.savefig(os.path.join(save_path, 'C' + str(l) + str(m) + '_correlation.png'))
            else:
                plt.savefig(save_path[:-3] + 'c' + save_path[-3:])

        if m:
            plt.figure()
            plt.matshow(mat_s)
            plt.colorbar()
            plt.title('Correlation of each spherical harmonics with $S_{' + str(l) + ',' + str(m) + '}$')

            if save_path:
                if os.path.isdir(save_path):
                    plt.savefig(os.path.join(save_path, 'S' + str(l) + str(m) + '_correlation.png'))
                else:
                    plt.savefig(save_path[:-3] + 's' + save_path[-3:])
        plt.show()


    def plot_coefficient(self, l, m, dates=[], ylms=[], label=[''], save_path=False):
        """
        Plot Cl,m and Sl,m harmonic coefficients
        Inputs:
            l first degree of spherical harmonics
            m second degree of spherical harmonics
        Options:
            dates: list with limits of the xaxis in year
            ylms: list of Harmonics objects to plot with the instance
            label: list of label for each Harmonics objects with element 0 representing the current Harmonics object
            save_path : if not False, give a path to save the figure
        """
        #-- figure for Cl,m
        plt.figure()
        plt.title("Normalized spherical harmonics coefficient $C_{" + str(l) + "," + str(m) + "}$")
        if len(ylms):
            plt.plot(self.time, self.clm[l, m, :], 'r', label=label[0])
        else:
            plt.plot(self.time, self.clm[l, m, :], 'r', label="$C_{" + str(l) + "," + str(m) + "}$")

        try:
            for i in range(len(ylms)):
                plt.plot(ylms[i].time, ylms[i].clm[l, m, :], label=label[i+1])
        except IndexError:
            raise IndexError("The list of labels is incomplete for correct plotting")

        plt.xlabel("Time (year)")
        plt.legend()
        if dates:
            plt.xlim(dates)
        plt.grid()

        if save_path:
            if os.path.isdir(save_path):
                plt.savefig(os.path.join(save_path, 'C' + str(l) + str(m) + '_coefficient.png'))
            else:
                plt.savefig(save_path[:-3] + 'c' + save_path[-3:])

        if m:
            #-- figure for Sl,m
            plt.figure()
            plt.title("Normalized spherical harmonics coefficient $S_{" + str(l) + "," + str(m) + "}$")
            if len(ylms):
                plt.plot(self.time, self.slm[l, m, :], 'r', label=label[0])
            else:
                plt.plot(self.time, self.slm[l, m, :], 'r', label="$S_{" + str(l) + "," + str(m) + "}$")

            try:
                for i in range(len(ylms)):
                    plt.plot(ylms[i].time, ylms[i].slm[l, m, :], label=label[i + 1])
            except IndexError:
                raise IndexError("The list of labels is incomplete for correct plotting")

            plt.xlabel("Time (year)")
            plt.legend()
            if dates:
                plt.xlim(dates)
            plt.grid()

            if save_path:
                if os.path.isdir(save_path):
                    plt.savefig(os.path.join(save_path, 'S' + str(l) + str(m) + '_coefficient.png'))
                else:
                    plt.savefig(save_path[:-3] + 's' + save_path[-3:])

        plt.show()

    def plot_fft(self, l, m, save_path=False):
        """
        Plot Cl,m and Sl,m harmonic coefficients fast fourrier transform
        Inputs:
            l first degree of spherical harmonics
            m second degree of spherical harmonics

        Options:
            save_path : if not False, give a path to save the figure
        """
        #-- compute fft and create x monthly frequency
        N = len(self.time)
        cf = sc.fft.fft(self.clm[l, m, :])
        sf = sc.fft.fft(self.slm[l, m, :])
        xf = np.linspace(0.0, 12/2, N // 2)

        # -- figure for Cl,m and Sl,m
        plt.figure()
        plt.title("Fourier transform of the normalized spherical harmonics coefficients $C_{" + str(l) + "," + str(
            m) + "}$ et $S_{" + str(
            l) + "," + str(m) + "}$")
        plt.plot(xf, 2.0 / N * np.abs(cf[0:N // 2]), label="$C_{" + str(l) + "," + str(m) + "}$")
        if m:
            plt.plot(xf, 2.0 / N * np.abs(sf[0:N // 2]), label="$S_{" + str(l) + "," + str(m) + "}$")


        plt.xlabel("Frequency ($year^{-1}$)")
        plt.ylabel("Power")
        plt.grid()
        plt.legend()

        if save_path:
            if os.path.isdir(save_path):
                plt.savefig(os.path.join(save_path, 'CS' + str(l) + str(m) + '_fft.png'))
            else:
                plt.savefig(save_path)

        plt.show()

    def plot_wavelets(self, l, m, s0=0, pad=1, lag1=0, plot_coi=True, mother='MORLET', param=-1, func_plot=np.abs, save_path=False):
        """
        Plot Cl,m and Sl,m wavelet analysis based on (Torrence and Compo, 1998)

        Inputs:
            l first degree of spherical harmonics
            m second degree of spherical harmonics

        Options:
            s0 : minimal period of the wavelets, should be higher than 2*dt
            pad : boolean for the zero padding of the series
            lag1 : caracteristic of the noise: 0 for a white noise (default), 0.72 for a red noise
            plot_coi : boolean to display the cone of interest in the figure
            mother : name of the wavelet, can be MORLET, DOG or PAUL
            param : param of the wavelet, -1 is the default value for each wavelet
            func_plot : funtion for reducing the wave, can be np.abs, np.angle, np.real or np.imag
            save_path : if not False, give a path to save the figure
        """
        # len of the data
        ndata = self.time.shape[0]
        # compute the mean time delta of the object
        dt = np.mean((self.time[1:] - self.time[:-1]))

        # resolution of the wavelet
        dj = 0.005

        if not s0:
            s0 = 4 * dt  # min scale of the wavelets
        # max resolution of the wavelet, fixed for GRACE
        j1 = 4.5 / dj

        siglvl = 0.95

        # compute wavelets analysis of Cl,m and Sl,m
        wavec = wv.wavelet(self.clm[l,m], dt, pad, dj, s0, j1, mother, param)[0]
        waves, period, scale, coi = wv.wavelet(self.slm[l,m], dt, pad, dj, s0, j1, mother, param)

        # compute significativity of the wavelets
        signifc = wv.wave_signif(self.clm[l,m], dt, scale, lag1=lag1, siglvl=siglvl, mother=mother, param=param)
        signifs = wv.wave_signif(self.slm[l,m], dt, scale, lag1=lag1, siglvl=siglvl, mother=mother, param=param)

        # compute wavelet significance test at a level of confidence siglvl%
        sig95c = np.abs(wavec**2) / [s * np.ones(ndata) for s in signifc]
        sig95s = np.abs(waves**2) / [s * np.ones(ndata) for s in signifs]

        # Wavelet spectrum for fft plot
        global_wsc = (np.sum(np.abs(wavec ** 2).conj().transpose(), axis=0) / ndata)
        global_wss = (np.sum(np.abs(waves ** 2).conj().transpose(), axis=0) / ndata)

        # compute fft of the signal
        fft_sigc = np.fft.fft(self.clm[l,m])
        sxxc = np.abs((fft_sigc * np.conj(fft_sigc)) / ndata)[int(np.ceil(ndata / 2)):]
        fft_sigs = np.fft.fft(self.slm[l, m])
        sxxs = np.abs((fft_sigs * np.conj(fft_sigs)) / ndata)[int(np.ceil(ndata / 2)):]

        # compute frequency
        f = -np.fft.fftfreq(ndata)[int(np.ceil(ndata / 2)):]

        # prepare yticks
        yticks = []
        for i in [0.5, 1, 2, 4, 6, 10, 15]:
            if np.min(period) <= i <= np.max(period):
                yticks.append(i)

        # create figure Cl,m
        fig = plt.figure(constrained_layout=True, figsize=(12, 6), dpi=200)
        spec = matplotlib.gridspec.GridSpec(ncols=2, nrows=1, wspace=0.02, width_ratios=[3, 1])
        ax0 = fig.add_subplot(spec[0])
        ax1 = fig.add_subplot(spec[1], sharey=ax0)
        axs = [ax0, ax1]
        plt.setp(axs[1].get_yticklabels(), visible=False)

        # plot wavelet
        im = axs[0].contourf(self.time, period, func_plot(wavec), 100)
        axs[0].contour(self.time, period, sig95c, levels=[1], linewidths=2)

        # plot cone of interest of the wavelet
        if plot_coi:
            axs[0].fill(np.concatenate((self.time[:1] - 0.0001, self.time, self.time[-1:] + 0.0001,
                                        self.time[-1:] + 0.0001, self.time[:1] - 0.0001, self.time[:1] - 0.0001)),
                        np.concatenate(([np.min(period)], coi, [np.min(period)], period[-1:], period[-1:],
                                        [np.min(period)])), 'r', alpha=0.2, hatch='/')
            axs[0].plot(self.time, coi, 'r--', lw=1.4)

        fig.colorbar(im, ax=axs[0], location='left')
        axs[0].invert_yaxis()
        axs[0].set_yscale('log', base=2)
        axs[0].set_ylabel('Period (year)')
        axs[0].set_yticks(yticks)
        axs[0].set_ylim(np.max(period), np.min(period))
        axs[0].set_xlabel('Time (year)')
        axs[0].get_yaxis().set_major_formatter(matplotlib.ticker.ScalarFormatter())
        axs[0].set_title('Wavelet Power Spectrum')

        # plot fft analysis at the right of the figure
        axs[1].plot(sxxc, 1 / f * dt, 'gray', label='Fourier spectrum')
        axs[1].plot(global_wsc, period, 'b', label='Wavelet spectrum')
        axs[1].plot(np.array(signifc), period, 'g--', label='95% confidence spectrum')
        axs[1].set_xlabel('Power')
        axs[1].set_title('Global Wavelet Spectrum')

        plt.legend()

        if save_path:
            if os.path.isdir(save_path):
                plt.savefig(os.path.join(save_path, 'C' + str(l) + str(m) + '_wavelet.png'))
            else:
                plt.savefig(save_path[:-3] + 'c' + save_path[-3:])

        # create figure Sl,m
        fig = plt.figure(constrained_layout=True, figsize=(12, 6), dpi=200)
        spec = matplotlib.gridspec.GridSpec(ncols=2, nrows=1, wspace=0.02, width_ratios=[3, 1])
        ax0 = fig.add_subplot(spec[0])
        ax1 = fig.add_subplot(spec[1], sharey=ax0)
        axs = [ax0, ax1]
        plt.setp(axs[1].get_yticklabels(), visible=False)

        # plot wavelet
        im = axs[0].contourf(self.time, period, np.abs(waves), 100)
        axs[0].contour(self.time, period, sig95s, levels=[1], linewidths=2)

        # plot cone of interest of the wavelet
        if plot_coi:
            axs[0].fill(np.concatenate((self.time[:1] - 0.0001, self.time, self.time[-1:] + 0.0001,
                                        self.time[-1:] + 0.0001, self.time[:1] - 0.0001, self.time[:1] - 0.0001)),
                    np.concatenate(([s0], coi, [s0], period[-1:], period[-1:], [s0])), 'r', alpha=0.2, hatch='/')
            axs[0].plot(self.time, coi, 'r--', lw=1.4)

        fig.colorbar(im, ax=axs[0], location='left')
        axs[0].invert_yaxis()
        axs[0].set_yscale('log', base=2)
        axs[0].set_ylabel('Period (year)')
        axs[0].set_ylim(np.max(period), np.min(period))
        axs[0].set_yticks(yticks)
        axs[0].set_xlabel('Time (year)')
        axs[0].get_yaxis().set_major_formatter(matplotlib.ticker.ScalarFormatter())
        axs[0].set_title('Wavelet Power Spectrum')

        # plot fft analysis at the right of the figure
        axs[1].plot(sxxs, 1 / f * dt, 'gray', label='Fourier spectrum')
        axs[1].plot(global_wss, period, 'b', label='Wavelet spectrum')
        axs[1].plot(np.array(signifs) * np.var(self.clm[l, m]), period, 'g--', label='95% confidence spectrum')
        axs[1].set_xlabel('Power')
        axs[1].set_title('Global Wavelet Spectrum')

        plt.legend()

        if save_path:
            if os.path.isdir(save_path):
                plt.savefig(os.path.join(save_path, 'C' + str(l) + str(m) + '_wavelet.png'))
            else:
                plt.savefig(save_path[:-3] + 's' + save_path[-3:])

        plt.show()
=======
    def amplitude(self, mmax=None):
        """
        Calculates the degree amplitude of a harmonics object
        Options: mmax maximum order of spherical harmonics
        """
        #-- temporary matrix for squared harmonics
        temp = self.power(2)
        #-- truncate to order mmax
        if mmax is not None:
            temp.truncate(self.lmax, mmax=mmax)
        #-- check if a single field or a temporal field
        if (self.ndim == 2):
            #-- allocate for degree amplitudes
            self.amp = np.zeros((self.lmax+1))
            for l in range(self.lmax+1):
                #-- truncate at mmax
                m = np.arange(l,temp.mmax+1)
                #-- degree amplitude of spherical harmonic degree
                self.amp[l] = np.sqrt(np.sum(temp.clm[l,m] + temp.slm[l,m]))

        else:
            #-- allocate for degree amplitudes
            n = self.shape[-1]
            self.amp = np.zeros((self.lmax+1,n))
            for l in range(self.lmax+1):
                #-- truncate at mmax
                m = np.arange(l,temp.mmax+1)
                #-- degree amplitude of spherical harmonic degree
                var = temp.clm[l,m,:] + temp.slm[l,m,:]
                self.amp[l,:] = np.sqrt(np.sum(var,axis=0))
        #-- return the harmonics object with degree amplitudes
        return self
>>>>>>> f05083b6
<|MERGE_RESOLUTION|>--- conflicted
+++ resolved
@@ -7,10 +7,6 @@
 
 PYTHON DEPENDENCIES:
     numpy: Scientific Computing Tools For Python (https://numpy.org)
-    scipy: Scientific Numerical Routines For Python
-        (https://www.scipy.org/)
-    matplotlib.pyplot: Visualizations Tools For Python
-        (https://matplotlib.org/)
     netCDF4: Python interface to the netCDF C library
         (https://unidata.github.io/netcdf4-python/netCDF4/index.html)
     h5py: Pythonic interface to the HDF5 binary data format.
@@ -25,15 +21,12 @@
     destripe_harmonics.py: filters spherical harmonics for correlated errors
 
 UPDATE HISTORY:
-<<<<<<< HEAD
-    Updated 11/2020: added plotting functions for visualization
-=======
     Updated 02/2021: added degree amplitude function
     Updated 12/2020: added verbose option for gfc files
         can calculate spherical harmonic mean over a range of time indices
         will also calculate the mean time and month of a harmonics object
         can create a harmonics object from an open file-like object
->>>>>>> f05083b6
+    Updated 11/2020: added plotting functions for visualization
     Updated 08/2020: added compression options for ascii, netCDF4 and HDF5 files
     Updated 07/2020: added class docstring and using kwargs for output to file
         added case_insensitive_filename function to search directories
@@ -898,7 +891,39 @@
         #-- return the destriped field
         return temp
 
-<<<<<<< HEAD
+    def amplitude(self, mmax=None):
+        """
+        Calculates the degree amplitude of a harmonics object
+        Options: mmax maximum order of spherical harmonics
+        """
+        #-- temporary matrix for squared harmonics
+        temp = self.power(2)
+        #-- truncate to order mmax
+        if mmax is not None:
+            temp.truncate(self.lmax, mmax=mmax)
+        #-- check if a single field or a temporal field
+        if (self.ndim == 2):
+            #-- allocate for degree amplitudes
+            self.amp = np.zeros((self.lmax+1))
+            for l in range(self.lmax+1):
+                #-- truncate at mmax
+                m = np.arange(l,temp.mmax+1)
+                #-- degree amplitude of spherical harmonic degree
+                self.amp[l] = np.sqrt(np.sum(temp.clm[l,m] + temp.slm[l,m]))
+
+        else:
+            #-- allocate for degree amplitudes
+            n = self.shape[-1]
+            self.amp = np.zeros((self.lmax+1,n))
+            for l in range(self.lmax+1):
+                #-- truncate at mmax
+                m = np.arange(l,temp.mmax+1)
+                #-- degree amplitude of spherical harmonic degree
+                var = temp.clm[l,m,:] + temp.slm[l,m,:]
+                self.amp[l,:] = np.sqrt(np.sum(var,axis=0))
+        #-- return the harmonics object with degree amplitudes
+        return self
+
     def gap_fill(self, apply=False):
         """
         Fill the missing months with a linear interpolation, the interpolation is made on month number, it's imprecise
@@ -1269,38 +1294,4 @@
             else:
                 plt.savefig(save_path[:-3] + 's' + save_path[-3:])
 
-        plt.show()
-=======
-    def amplitude(self, mmax=None):
-        """
-        Calculates the degree amplitude of a harmonics object
-        Options: mmax maximum order of spherical harmonics
-        """
-        #-- temporary matrix for squared harmonics
-        temp = self.power(2)
-        #-- truncate to order mmax
-        if mmax is not None:
-            temp.truncate(self.lmax, mmax=mmax)
-        #-- check if a single field or a temporal field
-        if (self.ndim == 2):
-            #-- allocate for degree amplitudes
-            self.amp = np.zeros((self.lmax+1))
-            for l in range(self.lmax+1):
-                #-- truncate at mmax
-                m = np.arange(l,temp.mmax+1)
-                #-- degree amplitude of spherical harmonic degree
-                self.amp[l] = np.sqrt(np.sum(temp.clm[l,m] + temp.slm[l,m]))
-
-        else:
-            #-- allocate for degree amplitudes
-            n = self.shape[-1]
-            self.amp = np.zeros((self.lmax+1,n))
-            for l in range(self.lmax+1):
-                #-- truncate at mmax
-                m = np.arange(l,temp.mmax+1)
-                #-- degree amplitude of spherical harmonic degree
-                var = temp.clm[l,m,:] + temp.slm[l,m,:]
-                self.amp[l,:] = np.sqrt(np.sum(var,axis=0))
-        #-- return the harmonics object with degree amplitudes
-        return self
->>>>>>> f05083b6
+        plt.show()
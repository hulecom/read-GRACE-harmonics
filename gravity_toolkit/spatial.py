--- conflicted
+++ resolved
@@ -25,12 +25,10 @@
 
 UPDATE HISTORY:
     Updated 02/2021: added replace_masked to replace masked values in data
-<<<<<<< HEAD
-=======
         use adjust_months function to fix special cases of GRACE/GRACE-FO months
         added generic reader, generic writer and write to list functions
         replaced numpy bool to prevent deprecation warning
->>>>>>> 65aa2053
+    Updated 02/2021: added replace_masked to replace masked values in data
     Updated 01/2021: added scaling factor and scaling factor error function
         from Lander and Swenson (2012) https://doi.org/10.1029/2011WR011453
     Updated 12/2020: added transpose function, can calculate mean over indices

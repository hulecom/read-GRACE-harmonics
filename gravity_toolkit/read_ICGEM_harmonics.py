#!/usr/bin/env python
u"""
read_ICGEM_harmonics.py
Written by Tyler Sutterley (07/2020)

Read gfc files and extract gravity model spherical harmonics from the GFZ/GRAZ/SWARM ICGEM

GFZ International Centre for Global Earth Models (ICGEM)
    http://icgem.gfz-potsdam.de/

GRAZ: https://www.tugraz.at/institute/ifg/downloads/gravity-field-models
data can be downloaded from this ftp server:
    ftp://ftp.tugraz.at/outgoing/ITSG/GRACE/

SWARM: https://earth.esa.int/eogateway/missions/swarm
data can be downloaded from this ftp server:
    ftp://swarm-diss.eo.esa.int/Level2longterm/EGF/

INPUTS:
    model_file: GFZ/GRAZ/SWARM ICGEM gfc spherical harmonic data file

OPTIONS:
    FLAG: string denoting data lines (default gfc)

OUTPUTS:
    clm: cosine spherical harmonics of input data
    slm: sine spherical harmonics of input data
    eclm: cosine spherical harmonic standard deviations of type errors
    eslm: sine spherical harmonic standard deviations of type errors
    modelname: name of the gravity model
    earth_gravity_constant: GM constant of the Earth for the gravity model
    radius: semi-major axis of the Earth for the gravity model
    max_degree: maximum degree and order for the gravity model
    errors: error type of the gravity model
    norm: normalization of the spherical harmonics
    tide_system: tide system of gravity model (mean_tide, zero_tide, tide_free)

PYTHON DEPENDENCIES:
    numpy: Scientific Computing Tools For Python (https://numpy.org)

PROGRAM DEPENDENCIES:
    read_ICGEM_harmonics.py Reads the coefficients for a given gravity model file
    calculate_tidal_offset.py: calculates the C20 offset for a tidal system

UPDATE HISTORY:
<<<<<<< HEAD
    Updated 12/2020: added GRAZ information extraction
=======
    Updated 03/2021: convert to a simple wrapper function to geoid toolkit
>>>>>>> 36481bb5
    Updated 07/2020: added function docstrings
    Updated 07/2017: include parameters to change the tide system
    Written 12/2015
"""
<<<<<<< HEAD
import os
import re
import io
import numpy as np

#-- PURPOSE: read spherical harmonic coefficients of a gravity model
def read_ICGEM_harmonics(model_file, FLAG='gfc'):
    """
    Extract gravity model spherical harmonics from GFZ/GRAZ ICGEM gfc files

    Arguments
    ---------
    model_file: GFZ/GRAZ ICGEM gfc spherical harmonic data file

    Keyword arguments
    -----------------
    FLAG: string denoting data lines

    Returns
    -------
    clm: cosine spherical harmonics of input data
    slm: sine spherical harmonics of input data
    eclm: cosine spherical harmonic standard deviations of type errors
    eslm: sine spherical harmonic standard deviations of type errors
    modelname: name of the gravity model
    earth_gravity_constant: GM constant of the Earth for gravity model
    radius: semi-major axis of the Earth for gravity model
    max_degree: maximum degree and order for gravity model
    errors: error type of the gravity model
    norm: normalization of the spherical harmonics
    tide_system: tide system of gravity model
    """
    #-- python dictionary with model input and headers
    model_input = {}
    if 'ITSG' in model_file:
        # -- compile numerical expression operator for parameters from files
        # -- GRAZ: Institute of Geodesy from GRAZ University of Technology
        regex_pattern = (r'(.*?)-({0})_(.*?)_(\d+)-(\d+)'
                         r'(\.gz|\.gfc|\.txt)').format(r'Grace_operational|Grace2018')
        rx = re.compile(regex_pattern, re.VERBOSE)
        # -- extract parameters from input filename
        if isinstance(model_file, io.IOBase):
            PFX, SAT, trunc, year, month, SFX = rx.findall(model_file.filename).pop()
        else:
            PFX, SAT, trunc, year, month, SFX = rx.findall(os.path.basename(model_file)).pop()

        #-- convert string to integer
        year, month = int(year), int(month)

    elif 'SW_' in model_file:
        # -- compile numerical expression operator for parameters from files
        # -- SWARM: data from SWARM satellite
        regex_pattern = (r'({0})_(.*?)_(EGF_SHA_2)__(.*?)_(.*?)_(.*?)'
                         r'(\.gz|\.gfc|\.txt)').format(r'SW')
        rx = re.compile(regex_pattern, re.VERBOSE)
        # -- extract parameters from input filename
        if isinstance(model_file, io.IOBase):
            SAT, tmp, PROD, start_date, end_date, RL, SFX = rx.findall(model_file.filename).pop()
        else:
            SAT, tmp, PROD, start_date, end_date, RL, SFX = rx.findall(os.path.basename(model_file)).pop()
            # -- convert string to integer

        year = int(start_date[:4])
        month = int(start_date[4:6])

    if 'ITSG' in model_file or 'SW_' in model_file:
        #-- calculate mid-month date taking into account if measurements are
        #-- on different years
        if (year % 4) == 0:  #-- Leap Year
            dpy = 366.0
            dpm = [31, 29, 31, 30, 31, 30, 31, 31, 30, 31, 30, 31]
        else:  #-- Standard Year
            dpy = 365.0
            dpm = [31, 28, 31, 30, 31, 30, 31, 31, 30, 31, 30, 31]

        start_day = np.sum(dpm[:month - 1]) + 1
        end_day = np.sum(dpm[:month])

        # -- Calculation of Mid-month value
        mid_day = np.mean([start_day, end_day])
        # -- Calculating the mid-month date in decimal form
        model_input['time'] = year + mid_day / dpy
        # -- Calculating the Julian dates of the start and end date
        model_input['start'] = np.float(367.0 * year - np.floor(7.0 * year / 4.0) -
                                           np.floor(3.0 * (np.floor((year - 8.0 / 7.0) / 100.0) + 1.0) / 4.0) +
                                           np.floor(275.0 / 9.0) + start_day + 1721028.5)
        model_input['end'] = np.float(367.0 * year - np.floor(7.0 * year / 4.0) -
                                         np.floor(3.0 * (np.floor((year - 8.0 / 7.0) / 100.0) + 1.0) / 4.0) +
                                         np.floor(275.0 / 9.0) + end_day + 1721028.5)

    #-- read input data
    with open(os.path.expanduser(model_file),'r') as f:
        file_contents = f.read().splitlines()

    #-- extract parameters from header
    header_parameters = ['modelname','earth_gravity_constant','radius',
        'max_degree','errors','norm','tide_system']
    parameters_regex = '(' + '|'.join(header_parameters) + ')'
    header = [l for l in file_contents if re.match(parameters_regex,l)]
    for line in header:
        #-- split the line into individual components
        line_contents = line.split()
        model_input[line_contents[0]] = line_contents[1]
    #-- set maximum spherical harmonic order
    LMAX = np.int(model_input['max_degree'])
    #-- allocate for each Coefficient
    model_input['clm'] = np.zeros((LMAX+1,LMAX+1))
    model_input['slm'] = np.zeros((LMAX+1,LMAX+1))
    if model_input['errors'] != 'no':
        model_input['eclm'] = np.zeros((LMAX+1,LMAX+1))
        model_input['eslm'] = np.zeros((LMAX+1,LMAX+1))
    #-- reduce file_contents to input data using data marker flag
    input_data = [l for l in file_contents if re.match(FLAG,l)]
    #-- for each line of data in the gravity file
    for line in input_data:
        #-- split the line into individual components replacing fortran d
        line_contents = re.sub('d','e',line,flags=re.IGNORECASE).split()
        #-- degree and order for the line
        l1 = np.int(line_contents[1])
        m1 = np.int(line_contents[2])
        #-- read spherical harmonic coefficients
        model_input['clm'][l1,m1] = np.float(line_contents[3])
        model_input['slm'][l1,m1] = np.float(line_contents[4])
        if model_input['errors'] != 'no':
            model_input['eclm'][l1,m1] = np.float(line_contents[5])
            model_input['eslm'][l1,m1] = np.float(line_contents[6])
    #-- return the spherical harmonics and parameters
    return model_input
=======
import warnings
import geoid_toolkit.read_ICGEM_harmonics

#-- PURPOSE: read spherical harmonic coefficients of a gravity model
def read_ICGEM_harmonics(*args,**kwargs):
    warnings.filterwarnings("always")
    warnings.warn("Deprecated. Please use geoid toolkit instead",
        DeprecationWarning)
    # call renamed version to not break workflows
    return geoid_toolkit.read_ICGEM_harmonics(*args,**kwargs)
>>>>>>> 36481bb5
<|MERGE_RESOLUTION|>--- conflicted
+++ resolved
@@ -3,21 +3,13 @@
 read_ICGEM_harmonics.py
 Written by Tyler Sutterley (07/2020)
 
-Read gfc files and extract gravity model spherical harmonics from the GFZ/GRAZ/SWARM ICGEM
+Read gfc files and extract gravity model spherical harmonics from the GFZ ICGEM
 
 GFZ International Centre for Global Earth Models (ICGEM)
     http://icgem.gfz-potsdam.de/
 
-GRAZ: https://www.tugraz.at/institute/ifg/downloads/gravity-field-models
-data can be downloaded from this ftp server:
-    ftp://ftp.tugraz.at/outgoing/ITSG/GRACE/
-
-SWARM: https://earth.esa.int/eogateway/missions/swarm
-data can be downloaded from this ftp server:
-    ftp://swarm-diss.eo.esa.int/Level2longterm/EGF/
-
 INPUTS:
-    model_file: GFZ/GRAZ/SWARM ICGEM gfc spherical harmonic data file
+    model_file: GFZ ICGEM gfc spherical harmonic data file
 
 OPTIONS:
     FLAG: string denoting data lines (default gfc)
@@ -43,145 +35,11 @@
     calculate_tidal_offset.py: calculates the C20 offset for a tidal system
 
 UPDATE HISTORY:
-<<<<<<< HEAD
-    Updated 12/2020: added GRAZ information extraction
-=======
     Updated 03/2021: convert to a simple wrapper function to geoid toolkit
->>>>>>> 36481bb5
     Updated 07/2020: added function docstrings
     Updated 07/2017: include parameters to change the tide system
     Written 12/2015
 """
-<<<<<<< HEAD
-import os
-import re
-import io
-import numpy as np
-
-#-- PURPOSE: read spherical harmonic coefficients of a gravity model
-def read_ICGEM_harmonics(model_file, FLAG='gfc'):
-    """
-    Extract gravity model spherical harmonics from GFZ/GRAZ ICGEM gfc files
-
-    Arguments
-    ---------
-    model_file: GFZ/GRAZ ICGEM gfc spherical harmonic data file
-
-    Keyword arguments
-    -----------------
-    FLAG: string denoting data lines
-
-    Returns
-    -------
-    clm: cosine spherical harmonics of input data
-    slm: sine spherical harmonics of input data
-    eclm: cosine spherical harmonic standard deviations of type errors
-    eslm: sine spherical harmonic standard deviations of type errors
-    modelname: name of the gravity model
-    earth_gravity_constant: GM constant of the Earth for gravity model
-    radius: semi-major axis of the Earth for gravity model
-    max_degree: maximum degree and order for gravity model
-    errors: error type of the gravity model
-    norm: normalization of the spherical harmonics
-    tide_system: tide system of gravity model
-    """
-    #-- python dictionary with model input and headers
-    model_input = {}
-    if 'ITSG' in model_file:
-        # -- compile numerical expression operator for parameters from files
-        # -- GRAZ: Institute of Geodesy from GRAZ University of Technology
-        regex_pattern = (r'(.*?)-({0})_(.*?)_(\d+)-(\d+)'
-                         r'(\.gz|\.gfc|\.txt)').format(r'Grace_operational|Grace2018')
-        rx = re.compile(regex_pattern, re.VERBOSE)
-        # -- extract parameters from input filename
-        if isinstance(model_file, io.IOBase):
-            PFX, SAT, trunc, year, month, SFX = rx.findall(model_file.filename).pop()
-        else:
-            PFX, SAT, trunc, year, month, SFX = rx.findall(os.path.basename(model_file)).pop()
-
-        #-- convert string to integer
-        year, month = int(year), int(month)
-
-    elif 'SW_' in model_file:
-        # -- compile numerical expression operator for parameters from files
-        # -- SWARM: data from SWARM satellite
-        regex_pattern = (r'({0})_(.*?)_(EGF_SHA_2)__(.*?)_(.*?)_(.*?)'
-                         r'(\.gz|\.gfc|\.txt)').format(r'SW')
-        rx = re.compile(regex_pattern, re.VERBOSE)
-        # -- extract parameters from input filename
-        if isinstance(model_file, io.IOBase):
-            SAT, tmp, PROD, start_date, end_date, RL, SFX = rx.findall(model_file.filename).pop()
-        else:
-            SAT, tmp, PROD, start_date, end_date, RL, SFX = rx.findall(os.path.basename(model_file)).pop()
-            # -- convert string to integer
-
-        year = int(start_date[:4])
-        month = int(start_date[4:6])
-
-    if 'ITSG' in model_file or 'SW_' in model_file:
-        #-- calculate mid-month date taking into account if measurements are
-        #-- on different years
-        if (year % 4) == 0:  #-- Leap Year
-            dpy = 366.0
-            dpm = [31, 29, 31, 30, 31, 30, 31, 31, 30, 31, 30, 31]
-        else:  #-- Standard Year
-            dpy = 365.0
-            dpm = [31, 28, 31, 30, 31, 30, 31, 31, 30, 31, 30, 31]
-
-        start_day = np.sum(dpm[:month - 1]) + 1
-        end_day = np.sum(dpm[:month])
-
-        # -- Calculation of Mid-month value
-        mid_day = np.mean([start_day, end_day])
-        # -- Calculating the mid-month date in decimal form
-        model_input['time'] = year + mid_day / dpy
-        # -- Calculating the Julian dates of the start and end date
-        model_input['start'] = np.float(367.0 * year - np.floor(7.0 * year / 4.0) -
-                                           np.floor(3.0 * (np.floor((year - 8.0 / 7.0) / 100.0) + 1.0) / 4.0) +
-                                           np.floor(275.0 / 9.0) + start_day + 1721028.5)
-        model_input['end'] = np.float(367.0 * year - np.floor(7.0 * year / 4.0) -
-                                         np.floor(3.0 * (np.floor((year - 8.0 / 7.0) / 100.0) + 1.0) / 4.0) +
-                                         np.floor(275.0 / 9.0) + end_day + 1721028.5)
-
-    #-- read input data
-    with open(os.path.expanduser(model_file),'r') as f:
-        file_contents = f.read().splitlines()
-
-    #-- extract parameters from header
-    header_parameters = ['modelname','earth_gravity_constant','radius',
-        'max_degree','errors','norm','tide_system']
-    parameters_regex = '(' + '|'.join(header_parameters) + ')'
-    header = [l for l in file_contents if re.match(parameters_regex,l)]
-    for line in header:
-        #-- split the line into individual components
-        line_contents = line.split()
-        model_input[line_contents[0]] = line_contents[1]
-    #-- set maximum spherical harmonic order
-    LMAX = np.int(model_input['max_degree'])
-    #-- allocate for each Coefficient
-    model_input['clm'] = np.zeros((LMAX+1,LMAX+1))
-    model_input['slm'] = np.zeros((LMAX+1,LMAX+1))
-    if model_input['errors'] != 'no':
-        model_input['eclm'] = np.zeros((LMAX+1,LMAX+1))
-        model_input['eslm'] = np.zeros((LMAX+1,LMAX+1))
-    #-- reduce file_contents to input data using data marker flag
-    input_data = [l for l in file_contents if re.match(FLAG,l)]
-    #-- for each line of data in the gravity file
-    for line in input_data:
-        #-- split the line into individual components replacing fortran d
-        line_contents = re.sub('d','e',line,flags=re.IGNORECASE).split()
-        #-- degree and order for the line
-        l1 = np.int(line_contents[1])
-        m1 = np.int(line_contents[2])
-        #-- read spherical harmonic coefficients
-        model_input['clm'][l1,m1] = np.float(line_contents[3])
-        model_input['slm'][l1,m1] = np.float(line_contents[4])
-        if model_input['errors'] != 'no':
-            model_input['eclm'][l1,m1] = np.float(line_contents[5])
-            model_input['eslm'][l1,m1] = np.float(line_contents[6])
-    #-- return the spherical harmonics and parameters
-    return model_input
-=======
 import warnings
 import geoid_toolkit.read_ICGEM_harmonics
 
@@ -191,5 +49,4 @@
     warnings.warn("Deprecated. Please use geoid toolkit instead",
         DeprecationWarning)
     # call renamed version to not break workflows
-    return geoid_toolkit.read_ICGEM_harmonics(*args,**kwargs)
->>>>>>> 36481bb5
+    return geoid_toolkit.read_ICGEM_harmonics(*args,**kwargs)